--- conflicted
+++ resolved
@@ -59,29 +59,19 @@
   int provided_thread_support;
   MPI_Init_thread(&argc, &argv, required_thread_support, &provided_thread_support);
   assert(required_thread_support==provided_thread_support);
-<<<<<<< HEAD
-=======
 
   int rank;
   MPI_Comm_rank(MPI_COMM_WORLD, &rank);
->>>>>>> 0422db6c
 
   bool verbose = false;
   if(argc>1){
     verbose = std::string(argv[1])=="-v";
   }
 
-<<<<<<< HEAD
-  int rank;
-  MPI_Comm_rank(MPI_COMM_WORLD, &rank);
-
-  Mesh<double, int> *mesh=VTKTools<double, int>::import_vtu("../data/box200x200.vtu");
-=======
   // Benchmark times.
   double time_coarsen=0, time_refine=0, time_swap=0, time_smooth=0, time_adapt=0, tic;
 
   Mesh<double> *mesh=VTKTools<double>::import_vtu("../data/box200x200.vtu");
->>>>>>> 0422db6c
 
   Surface2D<double> surface(*mesh);
   surface.find_surface();
@@ -96,11 +86,7 @@
     double x = 2*mesh->get_coords(i)[0];
     double y = 2*mesh->get_coords(i)[1];
 
-<<<<<<< HEAD
-    psi[i] = sin(x*20)+sin(y*20);
-=======
     psi[i] = 0.1*sin(50*x) + atan2(-0.1, (double)(2*x - sin(5*y)));
->>>>>>> 0422db6c
   }
 
   metric_field.add_field(&(psi[0]), eta, 2);
@@ -114,10 +100,6 @@
                                     <<"Quality mean:  "<<qmean<<std::endl
                                     <<"Quality min:   "<<qmin<<std::endl
                                     <<"Quality RMS:   "<<qrms<<std::endl;
-<<<<<<< HEAD
-=======
-  //VTKTools<double>::export_vtu("../data/test_adapt_2d-initial", mesh);
->>>>>>> 0422db6c
 
   // See Eqn 7; X Li et al, Comp Methods Appl Mech Engrg 194 (2005) 4915-4950
   double L_up = sqrt(2.0);
@@ -130,34 +112,12 @@
 
   time_adapt = get_wtime();
 
-<<<<<<< HEAD
-  double tic = get_wtime();
-  coarsen.coarsen(L_low, L_up);
-  time_coarsen += get_wtime()-tic;
-
-  if(verbose)
-    if(!mesh->verify()){
-      std::map<int, int> active_vertex_map;
-      mesh->defragment(&active_vertex_map);
-      surface.defragment(&active_vertex_map);
-
-      VTKTools<double, int>::export_vtu("../data/test_adapt_2d-coarsen0", mesh);
-      exit(-1);
-    }
-
-  double L_max = mesh->maximal_edge_length();
-
-  double alpha = sqrt(2.0)/2;  
-  for(size_t i=0;i<10;i++){
-=======
   double L_max = mesh->maximal_edge_length();
   double alpha = sqrt(2.0)/2;
   for(size_t i=0;i<20;i++){
->>>>>>> 0422db6c
     double L_ref = std::max(alpha*L_max, L_up);
 
     tic = get_wtime();
-<<<<<<< HEAD
     refine.refine(L_ref);
     time_refine += get_wtime() - tic;
 
@@ -193,11 +153,6 @@
       }
     }
 
-=======
-    coarsen.coarsen(L_low, L_ref);
-    time_coarsen += get_wtime() - tic;
-
->>>>>>> 0422db6c
     tic = get_wtime();
     swapping.swap(0.7);
     time_swap += get_wtime() - tic;
@@ -212,12 +167,8 @@
       break;
   }
 
-<<<<<<< HEAD
-  std::map<int, int> active_vertex_map;
-=======
   double time_defrag = get_wtime();
   std::vector<int> active_vertex_map;
->>>>>>> 0422db6c
   mesh->defragment(&active_vertex_map);
   surface.defragment(&active_vertex_map);
   time_defrag = get_wtime()-time_defrag;
@@ -231,11 +182,7 @@
   }
 
   tic = get_wtime();
-<<<<<<< HEAD
-  smooth.smooth("optimisation Linf", 50);
-=======
   smooth.smooth("optimisation Linf", 20);
->>>>>>> 0422db6c
   time_smooth += get_wtime()-tic;
 
   time_adapt = get_wtime()-time_adapt;
@@ -249,17 +196,10 @@
   NNodes = mesh->get_number_nodes();
   psi.resize(NNodes);
   for(size_t i=0;i<NNodes;i++){
-<<<<<<< HEAD
-    double x = 2*mesh->get_coords(i)[0];
-    double y = 2*mesh->get_coords(i)[1];
-
-    psi[i] = sin(x*20)+sin(y*20);
-=======
     double x = 2*mesh->get_coords(i)[0]-1;
     double y = 2*mesh->get_coords(i)[1]-1;
 
     psi[i] = 0.100000000000000*sin(50*x) + atan2(-0.100000000000000, (double)(2*x - sin(5*y)));
->>>>>>> 0422db6c
   }
 
   VTKTools<double>::export_vtu("../data/test_adapt_2d", mesh, &(psi[0]));
@@ -272,24 +212,16 @@
   delete mesh;
 
   if(rank==0){
-<<<<<<< HEAD
-    std::cout<<"BENCHMARK: time_coarsen time_refine time_swap time_smooth time_adapt\n";
-=======
     std::cout<<"BENCHMARK: time_coarsen time_refine time_swap time_smooth time_defrag time_adapt time_other\n";
     double time_other = (time_adapt-(time_coarsen+time_refine+time_swap+time_smooth+time_defrag));
->>>>>>> 0422db6c
     std::cout<<"BENCHMARK: "
              <<std::setw(12)<<time_coarsen<<" "
              <<std::setw(11)<<time_refine<<" "
              <<std::setw(9)<<time_swap<<" "
              <<std::setw(11)<<time_smooth<<" "
-<<<<<<< HEAD
-             <<std::setw(10)<<time_adapt<<"\n";
-=======
              <<std::setw(11)<<time_defrag<<" "
              <<std::setw(10)<<time_adapt<<" "
              <<std::setw(10)<<time_other<<"\n";
->>>>>>> 0422db6c
 
     if((qmean>0.8)&&(qmin>0.29))
       std::cout<<"pass"<<std::endl;
